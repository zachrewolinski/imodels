--- conflicted
+++ resolved
@@ -235,11 +235,7 @@
     #     partial_preds = np.nanmean(partial_preds,axis=-1)
     #     return local_feature_importances, partial_preds
     
-<<<<<<< HEAD
-    def explain_linear_partial(self, X, y = None, leaf_average = False, l2norm = False, njobs = -1):
-=======
-    def explain_linear_partial(self, X, y = None, leaf_average = False, l2norm = False, sign=False):
->>>>>>> 259ae47b
+    def explain_linear_partial(self, X, y = None, leaf_average = False, l2norm = False, sign = False, njobs = -1):
         """
         If y is None, return the local feature importance scores for X. 
         If y is not None, assume X is FULL training set
@@ -272,14 +268,7 @@
         self.get_leafs_in_test_samples_time = end_get_leafs_in_test_samples - start_get_leafs_in_test_samples
         
         # all_tree_LFI_scores has shape X.shape[0], X.shape[1], num_trees 
-<<<<<<< HEAD
-        start_get_lfi = time.time()
-        all_tree_LFI_scores = self._get_LFI_subtract_intercept(X, y, leaf_average, l2norm, njobs)
-        end_get_lfi = time.time()
-        self.get_lfi_time = end_get_lfi - start_get_lfi
-=======
-        all_tree_LFI_scores = self._get_LFI_subtract_intercept(X, y, leaf_average, l2norm, sign)
->>>>>>> 259ae47b
+        all_tree_LFI_scores = self._get_LFI_subtract_intercept(X, y, leaf_average, l2norm, sign, njobs)
 
         for i in range(all_tree_LFI_scores.shape[-1]):
             ith_partial_preds = all_tree_LFI_scores[:,:,i]
@@ -404,25 +393,16 @@
         return LFIs
     
     ### This LFI is for explain_linear_partial
-<<<<<<< HEAD
-    def _get_LFI_subtract_intercept(self, X, y, leaf_average, l2norm, njobs):
-=======
-    def _get_LFI_subtract_intercept(self, X, y, leaf_average, l2norm, sign):
->>>>>>> 259ae47b
+    def _get_LFI_subtract_intercept(self, X, y, leaf_average, l2norm, sign, njobs):
         LFIs = np.zeros((X.shape[0],X.shape[1],len(self.tree_explainers)))
         start_partial_predictions = time.time()
         for i, tree_explainer in enumerate(self.tree_explainers):
             blocked_data_ith_tree = self.rf_plus_model.transformers_[i].transform(X)
             if self.rf_plus_model._task == "classification":
-<<<<<<< HEAD
-                ith_partial_preds = tree_explainer.predict_partial_subtract_intercept(blocked_data_ith_tree, mode=self.mode, l2norm=l2norm, sigmoid=False, njobs = njobs)
-            else:
-                ith_partial_preds = tree_explainer.predict_partial_subtract_intercept(blocked_data_ith_tree, mode=self.mode, l2norm=l2norm, njobs = njobs)
-=======
-                ith_partial_preds = tree_explainer.predict_partial_subtract_intercept(blocked_data_ith_tree, mode=self.mode, l2norm=l2norm, sigmoid=False, sign=sign)
-            else:
-                ith_partial_preds = tree_explainer.predict_partial_subtract_intercept(blocked_data_ith_tree, mode=self.mode, l2norm=l2norm, sign=sign)
->>>>>>> 259ae47b
+                ith_partial_preds = tree_explainer.predict_partial_subtract_intercept(blocked_data_ith_tree, mode=self.mode, l2norm=l2norm,
+                                                                                      sigmoid=False, sign=sign, njobs=njobs)
+            else:
+                ith_partial_preds = tree_explainer.predict_partial_subtract_intercept(blocked_data_ith_tree, mode=self.mode, l2norm=l2norm, sign=sign, njobs=njobs)
             ith_partial_preds = np.array([ith_partial_preds[j] for j in range(X.shape[1])]).T
             LFIs[:,:,i] = ith_partial_preds
         end_partial_predictions = time.time()
