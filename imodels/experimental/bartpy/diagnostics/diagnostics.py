--- conflicted
+++ resolved
@@ -35,14 +35,9 @@
 
     # from sklearn.datasets import make_friedman1
     #
-<<<<<<< HEAD
-    n = 4000
-    X, y = datasets.make_friedman1(n)
-=======
     n = 1000
     X, y = datasets.make_friedman1(n)
     dt = DecisionTreeRegressor(max_depth=3).fit(X=X, y=y)
->>>>>>> 574ec7fa
     # y = dt.predict(X)
     # bart_tree = Tree([LeafNode(Split(self.data))])
     # p = 5
@@ -75,23 +70,13 @@
 
     X_train, X_test, y_train, y_test = model_selection.train_test_split(
         X, y, test_size=0.3, random_state=4)
-<<<<<<< HEAD
-    dt = DecisionTreeRegressor(max_depth=3).fit(X=X_train, y=y_train)
-
-    figs = FIGSRegressor(max_rules=20).fit(X=X_train, y=y_train)
-=======
     figs = FIGSRegressor(max_rules=12).fit(X=X_train, y=y_train)
->>>>>>> 574ec7fa
     n_trees = len(figs.trees_)
 # clf = GradientBoostingRegressor(n_estimators=1)
 # clf.fit(X_train, y_train)
 # print(mean_squared_error(clf.predict(X_test), y_test))
 # print(dt.tree_.n_leaves)
-<<<<<<< HEAD
-    bart_zero = BART(classification=False, store_acceptance_trace=True, n_trees=1, n_samples=1000, n_burn=100,
-=======
     bart_zero = BART(classification=False, store_acceptance_trace=True, n_trees=n_trees, n_samples=1000, n_burn=100,
->>>>>>> 574ec7fa
                      n_chains=5,
                      thin=1)
     bart_zero.fit(X_train, y_train)
@@ -103,15 +88,9 @@
 #                 thin=1, initializer=SklearnTreeInitializer(
 #         tree_=DecisionTreeRegressor(max_depth=5).fit(X=X_train, y=y_train)))
 # bart_sgb.fit(X_train, y_train)
-<<<<<<< HEAD
-    bart_figs = BART(classification=False, store_acceptance_trace=True, n_trees=1, n_samples=1000, n_burn=100,
-                     n_chains=5,
-                     thin=1, initializer=SklearnTreeInitializer(tree_=dt))
-=======
     bart_figs = BART(classification=False, store_acceptance_trace=True, n_trees=n_trees, n_samples=1000, n_burn=100,
                      n_chains=5,
                      thin=1, initializer=SklearnTreeInitializer(tree_=figs))
->>>>>>> 574ec7fa
 
     bart_figs.fit(X_train, y_train)
 
@@ -127,13 +106,8 @@
     # plot_tree_depth(bart_sgb, ax1, f"CART initialization {np.round(mean_squared_error(bart_sgb_preds, y_test), 4)}")
     plot_tree_depth(bart_zero, ax1, f"BART initialization (MSE: {np.round(mean_squared_error(bart_preds, y_test), 4)})")
     plot_tree_depth(bart_figs, ax2,
-<<<<<<< HEAD
-                    f"CART initialization (MSE: {np.round(mean_squared_error(bart_figs_preds, y_test), 4)}"
-                    f", CART MSE: {np.round(mean_squared_error(dt.predict(X_test), y_test), 2)})", x_label=True)
-=======
                     f"FIGS initialization (MSE: {np.round(mean_squared_error(bart_figs_preds, y_test), 4)}"
                     f", FIGS MSE: {np.round(mean_squared_error(figs_preds, y_test), 2)})", x_label=True)
->>>>>>> 574ec7fa
     # plt.title(f"Bayesian tree with different initilization of Friedman 1 dataset n={n}")
 
     plt.show()
